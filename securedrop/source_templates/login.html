--- conflicted
+++ resolved
@@ -7,21 +7,16 @@
 
 <form method="post" action="/login" autocomplete="off">
 <input name="csrf_token" type="hidden" value="{{ csrf_token() }}">
-<<<<<<< HEAD
+
 <p class="center"><input id="login-with-existing-codename" type="password" name="codename" class="codename-box" autocomplete="off" placeholder="Enter your codename" autofocus /></p>
 <div class="pull-right">
-  <a href="{{ url_for('index') }}" class="btn secondary" id="cancel">CANCEL</a>
-  <button type="submit" class="sd-button btn primary">CONTINUE</button>
-</div>
-=======
-<p class="center"><input type="text" name="codename" class="codename" autocomplete="off" placeholder="Enter your codename" autofocus /></p>
-<p class="center">
-  <button type="submit" class="btn block">
+  <a href="{{ url_for('index') }}" class="sd-button btn secondary" id="cancel">CANCEL</a>
+  <button type="submit" class="sd-button btn block primary">
     <img class="icon off-hover" src="{{ url_for('static', filename='i/font-awesome/fa-arrow-circle-o-right-white.png') }}" width="18px" />
     <img class="icon on-hover" src="{{ url_for('static', filename='i/font-awesome/fa-arrow-circle-o-right-blue.png') }}" width="18px" />
-    Continue
+    CONTINUE
   </button>
-</p>
->>>>>>> 3ddfd5c2
+</div>
+
 </form>
 {% endblock %}