---
- name: Add FPF apt repository and install base packages.
  hosts: staging
  roles:
    - { role: common, tags: common }
    - { role: grsecurity, when: grsecurity, tags: [grsec, grsecurity] }
    - { role: install-local-packages, tags: install_local_packages,
        when: install_local_packages }
    - { role: tor-hidden-services, tags: tor }
  sudo: yes

- name: Configure OSSEC manager.
  hosts: mon-staging
  roles:
    - { role: ossec-server, tags: [ ossec, ossec_server ] }
  sudo: yes

- name: Configure SecureDrop Application Server.
  hosts: app-staging
  roles:
    - { role: ossec-agent, tags: [ ossec, ossec_agent ] }
    - { role: app, tags: app }
    - { role: app-test, tags: app-test }
  sudo: yes

  # Set iptables rules with exemptions for staging that permit direct access for SSH.
  # The overrides that permit direct access are managed in group_vars/staging.yml,
  # and default false in production environments, in order to force SSH traffic over Tor.
- name: Configure host firewalls (with direct access for staging).
  hosts: staging
  roles:
<<<<<<< HEAD
    - { role: restrict-direct-access, tags: [ common, restrict-direct-access ] }
=======
    - { role: remove_authd_exemptions, tags: [ 'ossec' ] }

  sudo: yes

  # This section will put the ssh and iptables rules in place
  # It will then add any staging exemptions required
  # at the end of each host section is when the handlers are run.
  # So iptables will not be reloaded until the exemptions are applied
  # for production the last task is apply iptables. This will break their
  # connection. After that point the admin will to proxy traffic over tor.
- hosts: [ 'app-staging' ]

  vars_files:
    - group_vars/securedrop.yml
    - host_vars/app.yml
    - staging-specific.yml

  roles:
    - role: backup
      # By default backups will NOT run, since they can claim a substantial
      # amount of disk space. Enable backups explicitly via a backup var, or
      # implicitly if performing a restore.
      when: (perform_backup is defined and perform_backup == true) or
            (restore_file is defined and restore_file != '')
      tags: backup

    - { role: restrict_direct_access_app, tags: [ 'common' ] }
    - { role: allow_direct_access, tags: [ 'common' ] }

>>>>>>> 3a7e1ddc
  sudo: yes

- name: Perform backup of Application Server configuration.
  hosts: app-staging
  roles:
    - { role: backup, tags: backup }
  sudo: yes<|MERGE_RESOLUTION|>--- conflicted
+++ resolved
@@ -21,6 +21,13 @@
     - { role: ossec-agent, tags: [ ossec, ossec_agent ] }
     - { role: app, tags: app }
     - { role: app-test, tags: app-test }
+    - role: backup
+      # By default backups will NOT run, since they can claim a substantial
+      # amount of disk space. Enable backups explicitly via a backup var, or
+      # implicitly if performing a restore.
+      when: (perform_backup is defined and perform_backup == true) or
+            (restore_file is defined and restore_file != '')
+      tags: backup
   sudo: yes
 
   # Set iptables rules with exemptions for staging that permit direct access for SSH.
@@ -29,43 +36,5 @@
 - name: Configure host firewalls (with direct access for staging).
   hosts: staging
   roles:
-<<<<<<< HEAD
     - { role: restrict-direct-access, tags: [ common, restrict-direct-access ] }
-=======
-    - { role: remove_authd_exemptions, tags: [ 'ossec' ] }
-
-  sudo: yes
-
-  # This section will put the ssh and iptables rules in place
-  # It will then add any staging exemptions required
-  # at the end of each host section is when the handlers are run.
-  # So iptables will not be reloaded until the exemptions are applied
-  # for production the last task is apply iptables. This will break their
-  # connection. After that point the admin will to proxy traffic over tor.
-- hosts: [ 'app-staging' ]
-
-  vars_files:
-    - group_vars/securedrop.yml
-    - host_vars/app.yml
-    - staging-specific.yml
-
-  roles:
-    - role: backup
-      # By default backups will NOT run, since they can claim a substantial
-      # amount of disk space. Enable backups explicitly via a backup var, or
-      # implicitly if performing a restore.
-      when: (perform_backup is defined and perform_backup == true) or
-            (restore_file is defined and restore_file != '')
-      tags: backup
-
-    - { role: restrict_direct_access_app, tags: [ 'common' ] }
-    - { role: allow_direct_access, tags: [ 'common' ] }
-
->>>>>>> 3a7e1ddc
-  sudo: yes
-
-- name: Perform backup of Application Server configuration.
-  hosts: app-staging
-  roles:
-    - { role: backup, tags: backup }
   sudo: yes